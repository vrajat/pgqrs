--- conflicted
+++ resolved
@@ -40,7 +40,7 @@
     FROM (
         SELECT id
         FROM pgqrs_messages
-        WHERE queue_id = $1 AND (vt IS NULL OR vt <= NOW()) AND consumer_worker_id IS NULL AND read_ct < $3
+        WHERE queue_id = $1 AND (vt IS NULL OR vt <= NOW()) AND read_ct < $3
         ORDER BY id ASC
         LIMIT $2
         FOR UPDATE SKIP LOCKED
@@ -157,16 +157,6 @@
     }
 
     pub async fn delete(&self, message_id: i64) -> Result<bool> {
-<<<<<<< HEAD
-        let rows_affected = sqlx::query("DELETE FROM pgqrs_messages WHERE id = $1")
-            .bind(message_id)
-            .execute(&self.pool)
-            .await
-            .map_err(|e| crate::error::Error::Connection {
-                message: e.to_string(),
-            })?
-            .rows_affected();
-=======
         let rows_affected =
             sqlx::query("DELETE FROM pgqrs_messages WHERE id = $1 AND consumer_worker_id = $2")
                 .bind(message_id)
@@ -177,7 +167,6 @@
                     message: e.to_string(),
                 })?
                 .rows_affected();
->>>>>>> 60d3600d
 
         Ok(rows_affected > 0)
     }
