#![allow(non_local_definitions)]
use ::pgqrs as rust_pgqrs;
use pyo3::prelude::*;
use pyo3::types::{PyDict, PyList};
use rust_pgqrs::tables::{
    Archive as RustArchive, Messages as RustMessages, Queues as RustQueues, Table,
    Workers as RustWorkers,
};
use rust_pgqrs::types::{QueueInfo as RustQueueInfo, QueueMessage as RustQueueMessage, WorkerStatus};
use rust_pgqrs::{Admin as RustAdmin, Config, Consumer as RustConsumer, Producer as RustProducer};
use std::sync::{Arc, OnceLock};
use tokio::runtime::Runtime;

static RUNTIME: OnceLock<Runtime> = OnceLock::new();

fn get_runtime() -> &'static Runtime {
    RUNTIME.get_or_init(|| Runtime::new().unwrap())
}

// Helper to convert serde-json value to PyObject
fn json_to_py(py: Python, value: &serde_json::Value) -> PyResult<PyObject> {
    match value {
        serde_json::Value::Null => Ok(py.None()),
        serde_json::Value::Bool(b) => Ok(b.to_object(py)),
        serde_json::Value::Number(n) => {
            if let Some(i) = n.as_i64() {
                Ok(i.to_object(py))
            } else if let Some(f) = n.as_f64() {
                Ok(f.to_object(py))
            } else {
                Ok(n.to_string().to_object(py)) // Fallback
            }
        }
        serde_json::Value::String(s) => Ok(s.to_object(py)),
        serde_json::Value::Array(arr) => {
            let list = PyList::empty(py);
            for item in arr {
                list.append(json_to_py(py, item)?)?;
            }
            Ok(list.to_object(py))
        }
        serde_json::Value::Object(map) => {
            let dict = PyDict::new(py);
            for (k, v) in map {
                dict.set_item(k, json_to_py(py, v)?)?;
            }
            Ok(dict.to_object(py))
        }
    }
}

fn py_to_json(val: &PyAny) -> PyResult<serde_json::Value> {
    // Simplified conversion, for enqueuing
    // let s = val.call_method0("__str__")?.extract::<String>()?;
    // This expects a JSON string or dict.
    // If it's a dict, we can dump it to string then parse.
    // Or we can rely on user passing a string.
    // Let's assume user passes a dict or other json-serializable object,
    // we use json.dumps
    let json_module = val.py().import("json")?;
    let json_str = json_module
        .call_method1("dumps", (val,))?
        .extract::<String>()?;
    serde_json::from_str(&json_str)
        .map_err(|e| pyo3::exceptions::PyValueError::new_err(e.to_string()))
}

#[pyclass(name = "Config")]
#[derive(Clone)]
struct PyConfig {
    inner: rust_pgqrs::Config,
}

#[pymethods]
impl PyConfig {
    #[staticmethod]
    fn from_dsn(dsn: String) -> Self {
        PyConfig {
            inner: rust_pgqrs::Config::from_dsn(dsn),
        }
    }

    #[setter]
    fn set_schema(&mut self, schema: String) {
        self.inner.schema = schema;
    }

    #[getter]
    fn get_schema(&self) -> String {
        self.inner.schema.clone()
    }

    #[setter]
    fn set_max_connections(&mut self, max: u32) {
        self.inner.max_connections = max;
    }

    #[getter]
    fn get_max_connections(&self) -> u32 {
        self.inner.max_connections
    }

    #[setter]
    fn set_connection_timeout_seconds(&mut self, timeout: u64) {
        self.inner.connection_timeout_seconds = timeout;
    }

    #[getter]
    fn get_connection_timeout_seconds(&self) -> u64 {
        self.inner.connection_timeout_seconds
    }
}

#[pyclass]
struct Producer {
    inner: Arc<RustProducer>,
}

#[pymethods]
impl Producer {
    #[new]
<<<<<<< HEAD
    fn new(dsn_or_config: &PyAny, queue: &str, hostname: String, port: i32) -> PyResult<Self> {
        let config = if let Ok(dsn) = dsn_or_config.extract::<String>() {
            rust_pgqrs::Config::from_dsn(dsn)
        } else if let Ok(config_wrapper) = dsn_or_config.extract::<PyConfig>() {
            config_wrapper.inner
        } else {
            return Err(pyo3::exceptions::PyTypeError::new_err(
                "Argument 'dsn_or_config' must be a string or a Config instance",
            ));
        };

        let rt = get_runtime();
        let producer = rt.block_on(async {
            // Use Admin to get queue info and manage pool
            let admin = RustAdmin::new(&config)
                .await
                .map_err(|e| pyo3::exceptions::PyRuntimeError::new_err(e.to_string()))?;
            let q = admin.queues.get_by_name(queue).await.map_err(|e| {
=======
    fn new(admin: &Admin, queue: &str, hostname: String, port: i32) -> PyResult<Self> {
        let rt = get_runtime();
        let producer = rt.block_on(async {
            let (pool, config) = {
                let locked_admin = admin.inner.lock().await;
                (locked_admin.pool.clone(), locked_admin.config.clone())
            };

            let queues = RustQueues::new(pool.clone());
            let q = queues.get_by_name(queue).await.map_err(|e| {
>>>>>>> 0deb12c3
                pyo3::exceptions::PyValueError::new_err(format!("Queue not found: {}", e))
            })?;

            RustProducer::new(pool, &q, &hostname, port, &config)
                .await
                .map_err(|e| pyo3::exceptions::PyRuntimeError::new_err(e.to_string()))
        })?;
        Ok(Producer {
            inner: Arc::new(producer),
        })
    }

    fn enqueue<'a>(&self, py: Python<'a>, payload: &PyAny) -> PyResult<&'a PyAny> {
        let inner = self.inner.clone();
        let json_payload = py_to_json(payload)?;

        pyo3_asyncio::tokio::future_into_py(py, async move {
            let msg = inner
                .enqueue(&json_payload)
                .await
                .map_err(|e| pyo3::exceptions::PyRuntimeError::new_err(e.to_string()))?;
            Ok(msg.id)
        })
    }

    fn enqueue_delayed<'a>(
        &self,
        py: Python<'a>,
        payload: &PyAny,
        delay_seconds: u64,
    ) -> PyResult<&'a PyAny> {
        let inner = self.inner.clone();
        let json_payload = py_to_json(payload)?;

        let delay: u32 = delay_seconds.try_into().map_err(|_| {
            pyo3::exceptions::PyOverflowError::new_err("Delay seconds must fit in u32")
        })?;

        pyo3_asyncio::tokio::future_into_py(py, async move {
            let msg = inner
                .enqueue_delayed(&json_payload, delay)
                .await
                .map_err(|e| pyo3::exceptions::PyRuntimeError::new_err(e.to_string()))?;
            Ok(msg.id)
        })
    }

    fn enqueue_batch<'a>(&self, py: Python<'a>, payloads: Vec<PyObject>) -> PyResult<&'a PyAny> {
        let inner = self.inner.clone();
        let json_payloads: Result<Vec<serde_json::Value>, _> = payloads
            .into_iter()
            .map(|p| py_to_json(p.as_ref(py)))
            .collect();
        let json_payloads = json_payloads?;

        pyo3_asyncio::tokio::future_into_py(py, async move {
            let messages = inner
                .batch_enqueue(&json_payloads)
                .await
                .map_err(|e| pyo3::exceptions::PyRuntimeError::new_err(e.to_string()))?;
            Ok(messages
                .into_iter()
                .map(QueueMessage::from)
                .collect::<Vec<_>>())
        })
    }
}

#[pyclass]
struct Consumer {
    inner: Arc<RustConsumer>,
}

#[pymethods]
impl Consumer {
    #[new]
<<<<<<< HEAD
    fn new(dsn_or_config: &PyAny, queue: &str, hostname: String, port: i32) -> PyResult<Self> {
        let config = if let Ok(dsn) = dsn_or_config.extract::<String>() {
            rust_pgqrs::Config::from_dsn(dsn)
        } else if let Ok(config_wrapper) = dsn_or_config.extract::<PyConfig>() {
            config_wrapper.inner
        } else {
            return Err(pyo3::exceptions::PyTypeError::new_err(
                "Argument 'dsn_or_config' must be a string or a Config instance",
            ));
        };

        let rt = get_runtime();
        let consumer = rt.block_on(async {
            let admin = RustAdmin::new(&config)
                .await
                .map_err(|e| pyo3::exceptions::PyRuntimeError::new_err(e.to_string()))?;
            let q = admin.queues.get_by_name(queue).await.map_err(|e| {
=======
    fn new(admin: &Admin, queue: &str, hostname: String, port: i32) -> PyResult<Self> {
        let rt = get_runtime();
        let consumer = rt.block_on(async {
            let (pool, config) = {
                let locked_admin = admin.inner.lock().await;
                (locked_admin.pool.clone(), locked_admin.config.clone())
            };

            let queues = RustQueues::new(pool.clone());
            let q = queues.get_by_name(queue).await.map_err(|e| {
>>>>>>> 0deb12c3
                pyo3::exceptions::PyValueError::new_err(format!("Queue not found: {}", e))
            })?;

            RustConsumer::new(pool, &q, &hostname, port, &config)
                .await
                .map_err(|e| pyo3::exceptions::PyRuntimeError::new_err(e.to_string()))
        })?;
        Ok(Consumer {
            inner: Arc::new(consumer),
        })
    }

    fn dequeue<'a>(&self, py: Python<'a>) -> PyResult<&'a PyAny> {
        let inner = self.inner.clone();
        pyo3_asyncio::tokio::future_into_py(py, async move {
            let messages = inner
                .dequeue()
                .await
                .map_err(|e| pyo3::exceptions::PyRuntimeError::new_err(e.to_string()))?;
            Ok(messages
                .into_iter()
                .map(QueueMessage::from)
                .collect::<Vec<_>>())
        })
    }

    fn delete<'a>(&self, py: Python<'a>, message_id: i64) -> PyResult<&'a PyAny> {
        let inner = self.inner.clone();
        pyo3_asyncio::tokio::future_into_py(py, async move {
            let result = inner
                .delete(message_id)
                .await
                .map_err(|e| pyo3::exceptions::PyRuntimeError::new_err(e.to_string()))?;
            Ok(result)
        })
    }

    fn archive<'a>(&self, py: Python<'a>, message_id: i64) -> PyResult<&'a PyAny> {
        let inner = self.inner.clone();
        pyo3_asyncio::tokio::future_into_py(py, async move {
            inner
                .archive(message_id)
                .await
                .map(|_| Python::with_gil(|py| py.None()))
                .map_err(|e| pyo3::exceptions::PyRuntimeError::new_err(e.to_string()))
        })
    }

    /// Extends the visibility timeout for a message in the queue.
    ///
    /// Parameters
    /// ----------
    /// message_id : int
    ///     The ID of the message whose visibility timeout is to be extended.
    /// extension_seconds : float
    ///     The number of seconds to extend the visibility timeout.
    ///
    /// Returns
    /// -------
    /// None
    ///     Returns None on success.
    ///
    /// Raises
    /// ------
    /// RuntimeError
    ///     If the operation fails.
    fn extend_visibility<'a>(
        &self,
        py: Python<'a>,
        message_id: i64,
        extension_seconds: u32,
    ) -> PyResult<&'a PyAny> {
        let inner = self.inner.clone();

        pyo3_asyncio::tokio::future_into_py(py, async move {
            let result = inner
                .extend_visibility(message_id, extension_seconds)
                .await
                .map_err(|e| pyo3::exceptions::PyRuntimeError::new_err(e.to_string()))?;
            Ok(result)
        })
    }

    fn dequeue_batch<'a>(&self, py: Python<'a>, limit: usize) -> PyResult<&'a PyAny> {
        let inner = self.inner.clone();
        pyo3_asyncio::tokio::future_into_py(py, async move {
            let messages = inner
                .dequeue_many(limit)
                .await
                .map_err(|e| pyo3::exceptions::PyRuntimeError::new_err(e.to_string()))?;
            Ok(messages
                .into_iter()
                .map(QueueMessage::from)
                .collect::<Vec<_>>())
        })
    }

    fn dequeue_batch_with_delay<'a>(
        &self,
        py: Python<'a>,
        limit: usize,
        vt_seconds: u32,
    ) -> PyResult<&'a PyAny> {
        let inner = self.inner.clone();
        pyo3_asyncio::tokio::future_into_py(py, async move {
            let messages = inner
                .dequeue_many_with_delay(limit, vt_seconds)
                .await
                .map_err(|e| pyo3::exceptions::PyRuntimeError::new_err(e.to_string()))?;
            Ok(messages
                .into_iter()
                .map(QueueMessage::from)
                .collect::<Vec<_>>())
        })
    }

    fn archive_batch<'a>(&self, py: Python<'a>, message_ids: Vec<i64>) -> PyResult<&'a PyAny> {
        let inner = self.inner.clone();
        pyo3_asyncio::tokio::future_into_py(py, async move {
            let results = inner
                .archive_many(message_ids)
                .await
                .map_err(|e| pyo3::exceptions::PyRuntimeError::new_err(e.to_string()))?;
            Ok(results)
        })
    }
}

// Wrappers for Tables

#[pyclass]
#[derive(Clone)]
struct Workers {
    inner: RustWorkers,
}

#[pymethods]
impl Workers {
    fn count<'a>(&self, py: Python<'a>) -> PyResult<&'a PyAny> {
        let inner = self.inner.clone();
        pyo3_asyncio::tokio::future_into_py(py, async move {
            inner
                .count()
                .await
                .map_err(|e| pyo3::exceptions::PyRuntimeError::new_err(e.to_string()))
        })
    }
}

#[pyclass]
#[derive(Clone)]
struct Queues {
    inner: RustQueues,
}

#[pymethods]
impl Queues {
    fn count<'a>(&self, py: Python<'a>) -> PyResult<&'a PyAny> {
        let inner = self.inner.clone();
        pyo3_asyncio::tokio::future_into_py(py, async move {
            inner
                .count()
                .await
                .map_err(|e| pyo3::exceptions::PyRuntimeError::new_err(e.to_string()))
        })
    }
}

#[pyclass]
#[derive(Clone)]
struct Messages {
    inner: RustMessages,
}

#[pymethods]
impl Messages {
    fn count<'a>(&self, py: Python<'a>) -> PyResult<&'a PyAny> {
        let inner = self.inner.clone();
        pyo3_asyncio::tokio::future_into_py(py, async move {
            inner
                .count()
                .await
                .map_err(|e| pyo3::exceptions::PyRuntimeError::new_err(e.to_string()))
        })
    }
}

#[pyclass]
#[derive(Clone)]
struct Archive {
    inner: RustArchive,
}

#[pymethods]
impl Archive {
    fn count<'a>(&self, py: Python<'a>) -> PyResult<&'a PyAny> {
        let inner = self.inner.clone();
        pyo3_asyncio::tokio::future_into_py(py, async move {
            inner
                .count()
                .await
                .map_err(|e| pyo3::exceptions::PyRuntimeError::new_err(e.to_string()))
        })
    }
}

#[pyclass]
struct Admin {
    inner: Arc<tokio::sync::Mutex<RustAdmin>>, // Admin is mutable in register, so need Mutex
}

#[pymethods]
impl Admin {
    #[new]
<<<<<<< HEAD
    fn new(dsn_or_config: &PyAny) -> PyResult<Self> {
        let config = if let Ok(dsn) = dsn_or_config.extract::<String>() {
            rust_pgqrs::Config::from_dsn(dsn)
        } else if let Ok(config_wrapper) = dsn_or_config.extract::<PyConfig>() {
            config_wrapper.inner
        } else {
            return Err(pyo3::exceptions::PyTypeError::new_err(
                "Argument 'dsn_or_config' must be a string or a Config instance",
            ));
        };

        let rt = get_runtime();
        let admin = rt.block_on(async {
=======
    fn new(dsn: &str, schema: Option<String>) -> PyResult<Self> {
        let rt = get_runtime();
        let admin = rt.block_on(async {
            let config = if let Some(s) = schema {
                Config::from_dsn_with_schema(dsn.to_string(), &s)
                    .map_err(|e| pyo3::exceptions::PyValueError::new_err(e.to_string()))?
            } else {
                Config::from_dsn(dsn)
            };
>>>>>>> 0deb12c3
            RustAdmin::new(&config)
                .await
                .map_err(|e| pyo3::exceptions::PyRuntimeError::new_err(e.to_string()))
        })?;
        Ok(Admin {
            inner: Arc::new(tokio::sync::Mutex::new(admin)),
        })
    }

    fn install<'a>(&self, py: Python<'a>) -> PyResult<&'a PyAny> {
        let inner = self.inner.clone();
        pyo3_asyncio::tokio::future_into_py(py, async move {
            let admin = inner.lock().await;
            admin
                .install()
                .await
                .map_err(|e| pyo3::exceptions::PyRuntimeError::new_err(e.to_string()))
        })
    }

    fn verify<'a>(&self, py: Python<'a>) -> PyResult<&'a PyAny> {
        let inner = self.inner.clone();
        pyo3_asyncio::tokio::future_into_py(py, async move {
            let admin = inner.lock().await;
            admin
                .verify()
                .await
                .map_err(|e| pyo3::exceptions::PyRuntimeError::new_err(e.to_string()))
        })
    }

    fn create_queue<'a>(&self, py: Python<'a>, name: String) -> PyResult<&'a PyAny> {
        let inner = self.inner.clone();
        pyo3_asyncio::tokio::future_into_py(py, async move {
            let admin = inner.lock().await;
            let q = admin
                .create_queue(&name)
                .await
                .map_err(|e| pyo3::exceptions::PyRuntimeError::new_err(e.to_string()))?;
            Ok(QueueInfo::from(q))
        })
    }

    fn get_workers<'a>(&self, py: Python<'a>) -> PyResult<&'a PyAny> {
        let inner = self.inner.clone();
        pyo3_asyncio::tokio::future_into_py(py, async move {
            let admin = inner.lock().await;
            Ok(Workers {
                inner: admin.workers.clone(),
            })
        })
    }

    fn get_queues<'a>(&self, py: Python<'a>) -> PyResult<&'a PyAny> {
        let inner = self.inner.clone();
        pyo3_asyncio::tokio::future_into_py(py, async move {
            let admin = inner.lock().await;
            Ok(Queues {
                inner: admin.queues.clone(),
            })
        })
    }

    fn get_messages<'a>(&self, py: Python<'a>) -> PyResult<&'a PyAny> {
        let inner = self.inner.clone();
        pyo3_asyncio::tokio::future_into_py(py, async move {
            let admin = inner.lock().await;
            Ok(Messages {
                inner: admin.messages.clone(),
            })
        })
    }

    fn get_archive<'a>(&self, py: Python<'a>) -> PyResult<&'a PyAny> {
        let inner = self.inner.clone();
        pyo3_asyncio::tokio::future_into_py(py, async move {
            let admin = inner.lock().await;
            Ok(Archive {
                inner: admin.archive.clone(),
            })
        })
    }

    fn reclaim_messages<'a>(
        &self,
        py: Python<'a>,
        queue_name: String,
        older_than_seconds: Option<f64>,
    ) -> PyResult<&'a PyAny> {
        let inner = self.inner.clone();
        pyo3_asyncio::tokio::future_into_py(py, async move {
            let admin = inner.lock().await;
            let queue = admin
                .get_queue(&queue_name)
                .await
                .map_err(|e| pyo3::exceptions::PyValueError::new_err(e.to_string()))?;

            let duration =
                older_than_seconds.map(|s| chrono::Duration::milliseconds((s * 1000.0) as i64));

            let count = admin
                .reclaim_messages(queue.id, duration)
                .await
                .map_err(|e| pyo3::exceptions::PyRuntimeError::new_err(e.to_string()))?;
            Ok(count)
        })
    }
}

// Data Types Wrappers

#[pyclass]
struct QueueInfo {
    #[pyo3(get)]
    id: i64,
    #[pyo3(get)]
    queue_name: String,
    #[pyo3(get)]
    created_at: String,
}

impl From<RustQueueInfo> for QueueInfo {
    fn from(r: RustQueueInfo) -> Self {
        QueueInfo {
            id: r.id,
            queue_name: r.queue_name,
            created_at: r.created_at.to_rfc3339(),
        }
    }
}

#[pyclass]
struct QueueMessage {
    #[pyo3(get)]
    id: i64,
    #[pyo3(get)]
    queue_id: i64,
    #[pyo3(get)]
    payload: PyObject,
}

impl From<RustQueueMessage> for QueueMessage {
    fn from(r: RustQueueMessage) -> Self {
        Python::with_gil(|py| QueueMessage {
            id: r.id,
            queue_id: r.queue_id,
            payload: json_to_py(py, &r.payload).unwrap_or(py.None()),
        })
    }
}

#[pymodule]
fn pgqrs(_py: Python, m: &PyModule) -> PyResult<()> {
    m.add_class::<Producer>()?;
    m.add_class::<Consumer>()?;
    m.add_class::<Admin>()?;
    m.add_class::<Workers>()?;
    m.add_class::<Queues>()?;
    m.add_class::<Messages>()?;
    m.add_class::<Archive>()?;
    m.add_class::<QueueInfo>()?;
    m.add_class::<QueueMessage>()?;
    m.add_class::<WorkerStatus>()?;
    m.add_class::<PyConfig>()?;
    Ok(())
}<|MERGE_RESOLUTION|>--- conflicted
+++ resolved
@@ -7,7 +7,7 @@
     Workers as RustWorkers,
 };
 use rust_pgqrs::types::{QueueInfo as RustQueueInfo, QueueMessage as RustQueueMessage, WorkerStatus};
-use rust_pgqrs::{Admin as RustAdmin, Config, Consumer as RustConsumer, Producer as RustProducer};
+use rust_pgqrs::{Admin as RustAdmin, Consumer as RustConsumer, Producer as RustProducer};
 use std::sync::{Arc, OnceLock};
 use tokio::runtime::Runtime;
 
@@ -119,26 +119,6 @@
 #[pymethods]
 impl Producer {
     #[new]
-<<<<<<< HEAD
-    fn new(dsn_or_config: &PyAny, queue: &str, hostname: String, port: i32) -> PyResult<Self> {
-        let config = if let Ok(dsn) = dsn_or_config.extract::<String>() {
-            rust_pgqrs::Config::from_dsn(dsn)
-        } else if let Ok(config_wrapper) = dsn_or_config.extract::<PyConfig>() {
-            config_wrapper.inner
-        } else {
-            return Err(pyo3::exceptions::PyTypeError::new_err(
-                "Argument 'dsn_or_config' must be a string or a Config instance",
-            ));
-        };
-
-        let rt = get_runtime();
-        let producer = rt.block_on(async {
-            // Use Admin to get queue info and manage pool
-            let admin = RustAdmin::new(&config)
-                .await
-                .map_err(|e| pyo3::exceptions::PyRuntimeError::new_err(e.to_string()))?;
-            let q = admin.queues.get_by_name(queue).await.map_err(|e| {
-=======
     fn new(admin: &Admin, queue: &str, hostname: String, port: i32) -> PyResult<Self> {
         let rt = get_runtime();
         let producer = rt.block_on(async {
@@ -149,7 +129,6 @@
 
             let queues = RustQueues::new(pool.clone());
             let q = queues.get_by_name(queue).await.map_err(|e| {
->>>>>>> 0deb12c3
                 pyo3::exceptions::PyValueError::new_err(format!("Queue not found: {}", e))
             })?;
 
@@ -226,25 +205,6 @@
 #[pymethods]
 impl Consumer {
     #[new]
-<<<<<<< HEAD
-    fn new(dsn_or_config: &PyAny, queue: &str, hostname: String, port: i32) -> PyResult<Self> {
-        let config = if let Ok(dsn) = dsn_or_config.extract::<String>() {
-            rust_pgqrs::Config::from_dsn(dsn)
-        } else if let Ok(config_wrapper) = dsn_or_config.extract::<PyConfig>() {
-            config_wrapper.inner
-        } else {
-            return Err(pyo3::exceptions::PyTypeError::new_err(
-                "Argument 'dsn_or_config' must be a string or a Config instance",
-            ));
-        };
-
-        let rt = get_runtime();
-        let consumer = rt.block_on(async {
-            let admin = RustAdmin::new(&config)
-                .await
-                .map_err(|e| pyo3::exceptions::PyRuntimeError::new_err(e.to_string()))?;
-            let q = admin.queues.get_by_name(queue).await.map_err(|e| {
-=======
     fn new(admin: &Admin, queue: &str, hostname: String, port: i32) -> PyResult<Self> {
         let rt = get_runtime();
         let consumer = rt.block_on(async {
@@ -255,7 +215,6 @@
 
             let queues = RustQueues::new(pool.clone());
             let q = queues.get_by_name(queue).await.map_err(|e| {
->>>>>>> 0deb12c3
                 pyo3::exceptions::PyValueError::new_err(format!("Queue not found: {}", e))
             })?;
 
@@ -470,31 +429,23 @@
 #[pymethods]
 impl Admin {
     #[new]
-<<<<<<< HEAD
-    fn new(dsn_or_config: &PyAny) -> PyResult<Self> {
-        let config = if let Ok(dsn) = dsn_or_config.extract::<String>() {
-            rust_pgqrs::Config::from_dsn(dsn)
-        } else if let Ok(config_wrapper) = dsn_or_config.extract::<PyConfig>() {
+    fn new(dsn: &PyAny, schema: Option<String>) -> PyResult<Self> {
+        let mut config = if let Ok(dsn_str) = dsn.extract::<String>() {
+            rust_pgqrs::Config::from_dsn(&dsn_str)
+        } else if let Ok(config_wrapper) = dsn.extract::<PyConfig>() {
             config_wrapper.inner
         } else {
             return Err(pyo3::exceptions::PyTypeError::new_err(
-                "Argument 'dsn_or_config' must be a string or a Config instance",
+                "Argument 'dsn' must be a string or a Config instance",
             ));
         };
 
+        if let Some(s) = schema {
+            config.schema = s;
+        }
+
         let rt = get_runtime();
         let admin = rt.block_on(async {
-=======
-    fn new(dsn: &str, schema: Option<String>) -> PyResult<Self> {
-        let rt = get_runtime();
-        let admin = rt.block_on(async {
-            let config = if let Some(s) = schema {
-                Config::from_dsn_with_schema(dsn.to_string(), &s)
-                    .map_err(|e| pyo3::exceptions::PyValueError::new_err(e.to_string()))?
-            } else {
-                Config::from_dsn(dsn)
-            };
->>>>>>> 0deb12c3
             RustAdmin::new(&config)
                 .await
                 .map_err(|e| pyo3::exceptions::PyRuntimeError::new_err(e.to_string()))
@@ -643,6 +594,34 @@
             queue_id: r.queue_id,
             payload: json_to_py(py, &r.payload).unwrap_or(py.None()),
         })
+    }
+}
+
+#[pyclass(name = "WorkerStatus")]
+#[derive(Clone, PartialEq, Debug)]
+enum PyWorkerStatus {
+    Ready,
+    Suspended,
+    Stopped,
+}
+
+impl From<WorkerStatus> for PyWorkerStatus {
+    fn from(s: WorkerStatus) -> Self {
+        match s {
+            WorkerStatus::Ready => PyWorkerStatus::Ready,
+            WorkerStatus::Suspended => PyWorkerStatus::Suspended,
+            WorkerStatus::Stopped => PyWorkerStatus::Stopped,
+        }
+    }
+}
+
+impl From<PyWorkerStatus> for WorkerStatus {
+    fn from(s: PyWorkerStatus) -> Self {
+        match s {
+            PyWorkerStatus::Ready => WorkerStatus::Ready,
+            PyWorkerStatus::Suspended => WorkerStatus::Suspended,
+            PyWorkerStatus::Stopped => WorkerStatus::Stopped,
+        }
     }
 }
 
@@ -657,7 +636,7 @@
     m.add_class::<Archive>()?;
     m.add_class::<QueueInfo>()?;
     m.add_class::<QueueMessage>()?;
-    m.add_class::<WorkerStatus>()?;
+    m.add_class::<PyWorkerStatus>()?;
     m.add_class::<PyConfig>()?;
     Ok(())
 }