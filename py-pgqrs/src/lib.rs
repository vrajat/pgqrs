--- conflicted
+++ resolved
@@ -7,7 +7,8 @@
     Workers as RustWorkers,
 };
 use rust_pgqrs::types::{
-    QueueInfo as RustQueueInfo, QueueMessage as RustQueueMessage, WorkerStatus,
+    ArchivedMessage as RustArchivedMessage, QueueInfo as RustQueueInfo,
+    QueueMessage as RustQueueMessage, WorkerStatus,
 };
 use rust_pgqrs::{Admin as RustAdmin, Consumer as RustConsumer, Producer as RustProducer};
 use std::sync::{Arc, OnceLock};
@@ -717,7 +718,6 @@
 }
 
 #[pyclass]
-<<<<<<< HEAD
 struct ArchivedMessage {
     #[pyo3(get)]
     id: i64,
@@ -739,8 +739,8 @@
     consumer_worker_id: Option<i64>,
 }
 
-impl From<rust_pgqrs::types::ArchivedMessage> for ArchivedMessage {
-    fn from(r: rust_pgqrs::types::ArchivedMessage) -> Self {
+impl From<RustArchivedMessage> for ArchivedMessage {
+    fn from(r: RustArchivedMessage) -> Self {
         Python::with_gil(|py| ArchivedMessage {
             id: r.id,
             original_msg_id: r.original_msg_id,
@@ -752,7 +752,10 @@
             producer_worker_id: r.producer_worker_id,
             consumer_worker_id: r.consumer_worker_id,
         })
-=======
+    }
+}
+
+#[pyclass]
 struct WorkerInfo {
     #[pyo3(get)]
     id: i64,
@@ -812,7 +815,6 @@
             PyWorkerStatus::Suspended => WorkerStatus::Suspended,
             PyWorkerStatus::Stopped => WorkerStatus::Stopped,
         }
->>>>>>> 3049dadf
     }
 }
 
@@ -827,12 +829,9 @@
     m.add_class::<Archive>()?;
     m.add_class::<QueueInfo>()?;
     m.add_class::<QueueMessage>()?;
-<<<<<<< HEAD
     m.add_class::<ArchivedMessage>()?;
-=======
     m.add_class::<WorkerInfo>()?;
     m.add_class::<PyWorkerStatus>()?;
     m.add_class::<PyConfig>()?;
->>>>>>> 3049dadf
     Ok(())
 }